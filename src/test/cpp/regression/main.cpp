--- conflicted
+++ resolved
@@ -461,12 +461,9 @@
 
 				for(SimElement* simElement : simElements) simElement->preCycle();
 
-<<<<<<< HEAD
+				dump(i + 1);
+
                 #ifndef COMPRESSED
-=======
-				dump(i + 1);
-
->>>>>>> 6c47a3b2
 				if(withInstructionReadCheck){
 					if(top->VexRiscv->decode_arbitration_isValid && !top->VexRiscv->decode_arbitration_haltItself && !top->VexRiscv->decode_arbitration_flushAll){
 						uint32_t expectedData;
