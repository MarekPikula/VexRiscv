package vexriscv.plugin

import vexriscv._
import spinal.core._
import spinal.lib._
import spinal.lib.bus.amba3.ahblite.{AhbLite3Config, AhbLite3Master}
import spinal.lib.bus.amba4.axi._
import spinal.lib.bus.avalon.{AvalonMM, AvalonMMConfig}
import spinal.lib.bus.wishbone.{Wishbone, WishboneConfig}
import spinal.lib.bus.simple._
import vexriscv.ip.DataCacheMemCmd

import scala.collection.mutable.ArrayBuffer


case class DBusSimpleCmd() extends Bundle{
  val wr = Bool
  val address = UInt(32 bits)
  val data = Bits(32 bit)
  val size = UInt(2 bit)
}

case class DBusSimpleRsp() extends Bundle with IMasterSlave{
  val ready = Bool
  val error = Bool
  val data = Bits(32 bit)

  override def asMaster(): Unit = {
    out(ready,error,data)
  }
}


object DBusSimpleBus{
  def getAxi4Config() = Axi4Config(
    addressWidth = 32,
    dataWidth = 32,
    useId = false,
    useRegion = false,
    useBurst = false,
    useLock = false,
    useQos = false,
    useLen = false,
    useResp = true
  )

  def getAvalonConfig() = AvalonMMConfig.pipelined(
    addressWidth = 32,
    dataWidth = 32).copy(
    useByteEnable = true,
    useResponse = true,
    maximumPendingReadTransactions = 1
  )

  def getWishboneConfig() = WishboneConfig(
    addressWidth = 30,
    dataWidth = 32,
    selWidth = 4,
    useSTALL = false,
    useLOCK = false,
    useERR = true,
    useRTY = false,
    tgaWidth = 0,
    tgcWidth = 0,
    tgdWidth = 0,
    useBTE = true,
    useCTI = true
  )

<<<<<<< HEAD
  def getPipelinedMemoryBusConfig() = PipelinedMemoryBusConfig(
    addressWidth = 32,
    dataWidth = 32
  )

=======
  def getAhbLite3Config() = AhbLite3Config(
    addressWidth = 32,
    dataWidth = 32
  )
>>>>>>> d2b324e3
}

case class DBusSimpleBus() extends Bundle with IMasterSlave{
  val cmd = Stream(DBusSimpleCmd())
  val rsp = DBusSimpleRsp()

  override def asMaster(): Unit = {
    master(cmd)
    slave(rsp)
  }

  def toAxi4Shared(stageCmd : Boolean = false): Axi4Shared = {
    val axi = Axi4Shared(DBusSimpleBus.getAxi4Config())
    val pendingWritesMax = 7
    val pendingWrites = CounterUpDown(
      stateCount = pendingWritesMax + 1,
      incWhen = axi.sharedCmd.fire && axi.sharedCmd.write,
      decWhen = axi.writeRsp.fire
    )

    val cmdPreFork = if (stageCmd) cmd.stage.stage().s2mPipe() else cmd
    val (cmdFork, dataFork) = StreamFork2(cmdPreFork.haltWhen((pendingWrites =/= 0 && cmdPreFork.valid && !cmdPreFork.wr) || pendingWrites === pendingWritesMax))
    axi.sharedCmd.arbitrationFrom(cmdFork)
    axi.sharedCmd.write := cmdFork.wr
    axi.sharedCmd.prot := "010"
    axi.sharedCmd.cache := "1111"
    axi.sharedCmd.size := cmdFork.size.resized
    axi.sharedCmd.addr := cmdFork.address

    val dataStage = dataFork.throwWhen(!dataFork.wr)
    axi.writeData.arbitrationFrom(dataStage)
    axi.writeData.last := True
    axi.writeData.data := dataStage.data
    axi.writeData.strb := (dataStage.size.mux(
      U(0) -> B"0001",
      U(1) -> B"0011",
      default -> B"1111"
    ) << dataStage.address(1 downto 0)).resized


    rsp.ready := axi.r.valid
    rsp.error := !axi.r.isOKAY()
    rsp.data := axi.r.data

    axi.r.ready := True
    axi.b.ready := True
    axi
  }

  def toAxi4(stageCmd : Boolean = true) = this.toAxi4Shared(stageCmd).toAxi4()



  def toAvalon(stageCmd : Boolean = true): AvalonMM = {
    val avalonConfig = DBusSimpleBus.getAvalonConfig()
    val mm = AvalonMM(avalonConfig)
    val cmdStage = if(stageCmd) cmd.stage else cmd
    mm.read := cmdStage.valid && !cmdStage.wr
    mm.write := cmdStage.valid && cmdStage.wr
    mm.address := (cmdStage.address >> 2) @@ U"00"
    mm.writeData := cmdStage.data(31 downto 0)
    mm.byteEnable := (cmdStage.size.mux (
      U(0) -> B"0001",
      U(1) -> B"0011",
      default -> B"1111"
    ) << cmdStage.address(1 downto 0)).resized


    cmdStage.ready := mm.waitRequestn
    rsp.ready :=mm.readDataValid
    rsp.error := mm.response =/= AvalonMM.Response.OKAY
    rsp.data := mm.readData

    mm
  }

  def toWishbone(): Wishbone = {
    val wishboneConfig = DBusSimpleBus.getWishboneConfig()
    val bus = Wishbone(wishboneConfig)
    val cmdStage = cmd.halfPipe()

    bus.ADR := cmdStage.address >> 2
    bus.CTI :=B"000"
    bus.BTE := "00"
    bus.SEL := (cmdStage.size.mux (
      U(0) -> B"0001",
      U(1) -> B"0011",
      default -> B"1111"
    ) << cmdStage.address(1 downto 0)).resized
    when(!cmdStage.wr) {
      bus.SEL := "1111"
    }
    bus.WE  := cmdStage.wr
    bus.DAT_MOSI := cmdStage.data

    cmdStage.ready := cmdStage.valid && bus.ACK
    bus.CYC := cmdStage.valid
    bus.STB := cmdStage.valid

    rsp.ready := cmdStage.valid && !bus.WE && bus.ACK
    rsp.data  := bus.DAT_MISO
    rsp.error := False //TODO
    bus
  }

  def toPipelinedMemoryBus() : PipelinedMemoryBus = {
    val pipelinedMemoryBusConfig = DBusSimpleBus.getPipelinedMemoryBusConfig()
    val bus = PipelinedMemoryBus(pipelinedMemoryBusConfig)
    bus.cmd.valid := cmd.valid
    bus.cmd.write := cmd.wr
    bus.cmd.address := cmd.address.resized
    bus.cmd.data := cmd.data
    bus.cmd.mask := cmd.size.mux(
      0 -> B"0001",
      1 -> B"0011",
      default -> B"1111"
    ) |<< cmd.address(1 downto 0)
    cmd.ready := bus.cmd.ready

    rsp.ready := bus.rsp.valid
    rsp.data := bus.rsp.data

    bus
  }



  def toAhbLite3Master(avoidWriteToReadHazard : Boolean): AhbLite3Master = {
    val bus = AhbLite3Master(DBusSimpleBus.getAhbLite3Config())
    bus.HADDR     := this.cmd.address
    bus.HWRITE    := this.cmd.wr
    bus.HSIZE     := B(this.cmd.size, 3 bits)
    bus.HBURST    := 0
    bus.HPROT     := "1111"
    bus.HTRANS    := this.cmd.valid ## B"0"
    bus.HMASTLOCK := False
    bus.HWDATA    := RegNextWhen(this.cmd.data, bus.HREADY)
    this.cmd.ready := bus.HREADY

    val pending = RegInit(False) clearWhen(bus.HREADY) setWhen(this.cmd.fire && !this.cmd.wr)
    this.rsp.ready := bus.HREADY
    this.rsp.data := bus.HRDATA
    this.rsp.error := bus.HRESP

    if(avoidWriteToReadHazard) {
      val writeDataPhase = RegNextWhen(bus.HTRANS === 2 && bus.HWRITE, bus.HREADY) init (False)
      val potentialHazard = this.cmd.valid && !this.cmd.wr && writeDataPhase
      when(potentialHazard) {
        bus.HTRANS := 0
        this.cmd.ready := False
      }
    }

    bus
  }

}


class DBusSimplePlugin(catchAddressMisaligned : Boolean = false,
                       catchAccessFault : Boolean = false,
                       earlyInjection : Boolean = false, /*, idempotentRegions : (UInt) => Bool = (x) => False*/
                       emitCmdInMemoryStage : Boolean = false,
                       onlyLoadWords : Boolean = false,
                       withLrSc : Boolean = false,
                       memoryTranslatorPortConfig : Any = null) extends Plugin[VexRiscv] with DBusAccessService {

  var dBus  : DBusSimpleBus = null
  assert(!(emitCmdInMemoryStage && earlyInjection))
  object MEMORY_ENABLE extends Stageable(Bool)
  object MEMORY_READ_DATA extends Stageable(Bits(32 bits))
  object MEMORY_ADDRESS_LOW extends Stageable(UInt(2 bits))
  object ALIGNEMENT_FAULT extends Stageable(Bool)
  object MMU_FAULT extends Stageable(Bool)
  object MMU_RSP extends Stageable(MemoryTranslatorRsp())
  object MEMORY_ATOMIC extends Stageable(Bool)
  object ATOMIC_HIT extends Stageable(Bool)
  object MEMORY_STORE extends Stageable(Bool)

  var memoryExceptionPort : Flow[ExceptionCause] = null
  var rspStage : Stage = null
  var mmuBus : MemoryTranslatorBus = null
  var redoBranch : Flow[UInt] = null
  val catchSomething = catchAccessFault || catchAddressMisaligned || memoryTranslatorPortConfig != null

  @dontName var dBusAccess : DBusAccess = null
  override def newDBusAccess(): DBusAccess = {
    assert(dBusAccess == null)
    dBusAccess = DBusAccess()
    dBusAccess
  }

  override def setup(pipeline: VexRiscv): Unit = {
    import Riscv._
    import pipeline.config._
    import pipeline._

    val decoderService = pipeline.service(classOf[DecoderService])

    val stdActions = List[(Stageable[_ <: BaseType],Any)](
      SRC1_CTRL         -> Src1CtrlEnum.RS,
      SRC_USE_SUB_LESS  -> False,
      MEMORY_ENABLE     -> True,
      RS1_USE          -> True
    ) ++ (if(catchAccessFault || catchAddressMisaligned) List(IntAluPlugin.ALU_CTRL -> IntAluPlugin.AluCtrlEnum.ADD_SUB) else Nil) //Used for access fault bad address in memory stage

    val loadActions = stdActions ++ List(
      SRC2_CTRL -> Src2CtrlEnum.IMI,
      REGFILE_WRITE_VALID -> True,
      BYPASSABLE_EXECUTE_STAGE -> False,
      BYPASSABLE_MEMORY_STAGE  -> Bool(earlyInjection),
      MEMORY_STORE -> False
    ) ++ (if(catchAccessFault || catchAddressMisaligned) List(HAS_SIDE_EFFECT -> True) else Nil)

    val storeActions = stdActions ++ List(
      SRC2_CTRL -> Src2CtrlEnum.IMS,
      RS2_USE -> True,
      MEMORY_STORE -> True
    )

    decoderService.addDefault(MEMORY_ENABLE, False)
    decoderService.add(
      (if(onlyLoadWords) List(LW) else List(LB, LH, LW, LBU, LHU, LWU)).map(_ -> loadActions) ++
      List(SB, SH, SW).map(_ -> storeActions)
    )


    if(withLrSc){
      List(LB, LH, LW, LBU, LHU, LWU, SB, SH, SW).foreach(e =>
        decoderService.add(e, Seq(MEMORY_ATOMIC -> False))
      )
      decoderService.add(
        key = LR,
        values = loadActions.filter(_._1 != SRC2_CTRL) ++ Seq(
          SRC_ADD_ZERO -> True,
          MEMORY_ATOMIC -> True
        )
      )

      decoderService.add(
        key = SC,
        values = storeActions.filter(_._1 != SRC2_CTRL) ++ Seq(
          SRC_ADD_ZERO -> True,
          REGFILE_WRITE_VALID -> True,
          BYPASSABLE_EXECUTE_STAGE -> False,
          BYPASSABLE_MEMORY_STAGE -> False,
          MEMORY_ATOMIC -> True
        )
      )
    }

    decoderService.add(FENCE, Nil)

    rspStage = if(stages.last == execute) execute else (if(emitCmdInMemoryStage) writeBack else memory)
    if(catchSomething) {
      val exceptionService = pipeline.service(classOf[ExceptionService])
      memoryExceptionPort = exceptionService.newExceptionPort(rspStage)
    }

    if(memoryTranslatorPortConfig != null) {
      mmuBus = pipeline.service(classOf[MemoryTranslator]).newTranslationPort(MemoryTranslatorPort.PRIORITY_DATA, memoryTranslatorPortConfig)
      redoBranch = pipeline.service(classOf[JumpService]).createJumpInterface(if(pipeline.memory != null) pipeline.memory else pipeline.execute)
    }
  }

  override def build(pipeline: VexRiscv): Unit = {
    import pipeline._
    import pipeline.config._

    dBus = master(DBusSimpleBus()).setName("dBus")


    decode plug new Area {
      import decode._

      if(mmuBus != null) when(mmuBus.busy && arbitration.isValid && input(MEMORY_ENABLE)) {
        arbitration.haltItself := True
      }
    }

    //Emit dBus.cmd request
    val cmdSent =  if(rspStage == execute) RegInit(False) setWhen(dBus.cmd.fire) clearWhen(!execute.arbitration.isStuck) else False
    val cmdStage = if(emitCmdInMemoryStage) memory else execute
    cmdStage plug new Area{
      import cmdStage._
      val privilegeService = pipeline.serviceElse(classOf[PrivilegeService], PrivilegeServiceDefault())


      if (catchAddressMisaligned)
        insert(ALIGNEMENT_FAULT) := (dBus.cmd.size === 2 && dBus.cmd.address(1 downto 0) =/= 0) || (dBus.cmd.size === 1 && dBus.cmd.address(0 downto 0) =/= 0)
      else
        insert(ALIGNEMENT_FAULT) := False


      val skipCmd = False
      skipCmd setWhen(input(ALIGNEMENT_FAULT))

      dBus.cmd.valid := arbitration.isValid && input(MEMORY_ENABLE) && !arbitration.isStuckByOthers && !arbitration.isFlushed && !skipCmd && !cmdSent
      dBus.cmd.wr := input(MEMORY_STORE)
      dBus.cmd.size := input(INSTRUCTION)(13 downto 12).asUInt
      dBus.cmd.payload.data := dBus.cmd.size.mux (
        U(0) -> input(RS2)(7 downto 0) ## input(RS2)(7 downto 0) ## input(RS2)(7 downto 0) ## input(RS2)(7 downto 0),
        U(1) -> input(RS2)(15 downto 0) ## input(RS2)(15 downto 0),
        default -> input(RS2)(31 downto 0)
      )
      when(arbitration.isValid && input(MEMORY_ENABLE) && !dBus.cmd.ready && !skipCmd && !cmdSent){
        arbitration.haltItself := True
      }

      insert(MEMORY_ADDRESS_LOW) := dBus.cmd.address(1 downto 0)

      //formal
      val formalMask = dBus.cmd.size.mux(
        U(0) -> B"0001",
        U(1) -> B"0011",
        default -> B"1111"
      ) |<< dBus.cmd.address(1 downto 0)

      insert(FORMAL_MEM_ADDR) := dBus.cmd.address & U"xFFFFFFFC"
      insert(FORMAL_MEM_WMASK) := (dBus.cmd.valid &&  dBus.cmd.wr) ? formalMask | B"0000"
      insert(FORMAL_MEM_RMASK) := (dBus.cmd.valid && !dBus.cmd.wr) ? formalMask | B"0000"
      insert(FORMAL_MEM_WDATA) := dBus.cmd.payload.data

      val mmu = (mmuBus != null) generate new Area {
        mmuBus.cmd.isValid := arbitration.isValid && input(MEMORY_ENABLE)
        mmuBus.cmd.virtualAddress := input(SRC_ADD).asUInt
        mmuBus.cmd.bypassTranslation := False
        mmuBus.end := !arbitration.isStuck || arbitration.isRemoved
        dBus.cmd.address := mmuBus.rsp.physicalAddress

        //do not emit memory request if MMU refilling
        insert(MMU_FAULT) := input(MMU_RSP).exception || (!input(MMU_RSP).allowWrite && input(MEMORY_STORE)) || (!input(MMU_RSP).allowRead && !input(MEMORY_STORE))
        skipCmd.setWhen(input(MMU_FAULT) || input(MMU_RSP).refilling)

        insert(MMU_RSP) := mmuBus.rsp
      }

      val mmuLess = (mmuBus == null) generate new Area{
        dBus.cmd.address := input(SRC_ADD).asUInt
      }


      val atomic = withLrSc generate new Area{
        val reserved = RegInit(False)
        insert(ATOMIC_HIT) := reserved
        when(arbitration.isFiring &&  input(MEMORY_ENABLE) && input(MEMORY_ATOMIC) && !input(MEMORY_STORE)){
          reserved := True
        }
        when(service(classOf[IContextSwitching]).isContextSwitching){
          reserved := False
        }

        when(input(MEMORY_STORE) && input(MEMORY_ATOMIC) && !input(ATOMIC_HIT)){
          skipCmd := True
        }
      }
    }

    //Collect dBus.rsp read responses
    rspStage plug new Area {
      val s = rspStage; import s._


      insert(MEMORY_READ_DATA) := dBus.rsp.data

      arbitration.haltItself setWhen(arbitration.isValid && input(MEMORY_ENABLE) && !input(MEMORY_STORE) && (!dBus.rsp.ready || (if(rspStage == execute) !cmdSent else False)))

      if(catchSomething) {
        memoryExceptionPort.valid := False
        memoryExceptionPort.code.assignDontCare()
        memoryExceptionPort.badAddr := input(REGFILE_WRITE_DATA).asUInt

        if(catchAccessFault) when(dBus.rsp.ready && dBus.rsp.error && !input(MEMORY_STORE)) {
          memoryExceptionPort.valid := True
          memoryExceptionPort.code := 5
        }

        if(catchAddressMisaligned) when(input(ALIGNEMENT_FAULT)){
          memoryExceptionPort.code := (input(MEMORY_STORE) ? U(6) | U(4)).resized
          memoryExceptionPort.valid := True
        }

        if(memoryTranslatorPortConfig != null) {
          redoBranch.valid := False
          redoBranch.payload := input(PC)

          when(input(MMU_RSP).refilling){
            redoBranch.valid := True
            memoryExceptionPort.valid := False
          } elsewhen(input(MMU_FAULT)) {
            memoryExceptionPort.valid := True
            memoryExceptionPort.code := (input(MEMORY_STORE) ? U(15) | U(13)).resized
          }

          arbitration.flushAll setWhen(redoBranch.valid)
        }

        when(!(arbitration.isValid && input(MEMORY_ENABLE) && (Bool(cmdStage != rspStage) || !arbitration.isStuckByOthers))){
          if(catchSomething) memoryExceptionPort.valid := False
          if(memoryTranslatorPortConfig != null) redoBranch.valid := False
        }

      }


      if(rspStage != execute) assert(!(dBus.rsp.ready && input(MEMORY_ENABLE) && arbitration.isValid && arbitration.isStuck),"DBusSimplePlugin doesn't allow memory stage stall when read happend")
    }

    //Reformat read responses, REGFILE_WRITE_DATA overriding
    val injectionStage = if(earlyInjection) memory else stages.last
    injectionStage plug new Area {
      import injectionStage._


      val rspShifted = MEMORY_READ_DATA()
      rspShifted := input(MEMORY_READ_DATA)
      switch(input(MEMORY_ADDRESS_LOW)){
        is(1){rspShifted(7 downto 0) := input(MEMORY_READ_DATA)(15 downto 8)}
        is(2){rspShifted(15 downto 0) := input(MEMORY_READ_DATA)(31 downto 16)}
        is(3){rspShifted(7 downto 0) := input(MEMORY_READ_DATA)(31 downto 24)}
      }

      val rspFormated = input(INSTRUCTION)(13 downto 12).mux(
        0 -> B((31 downto 8) -> (rspShifted(7) && !input(INSTRUCTION)(14)),(7 downto 0) -> rspShifted(7 downto 0)),
        1 -> B((31 downto 16) -> (rspShifted(15) && ! input(INSTRUCTION)(14)),(15 downto 0) -> rspShifted(15 downto 0)),
        default -> rspShifted //W
      )

      when(arbitration.isValid && input(MEMORY_ENABLE)) {
        output(REGFILE_WRITE_DATA) := (if(!onlyLoadWords) rspFormated else input(MEMORY_READ_DATA))
        if(withLrSc){
          when(input(MEMORY_ATOMIC) && input(MEMORY_STORE)){
            output(REGFILE_WRITE_DATA)  := (!input(ATOMIC_HIT)).asBits.resized
          }
        }
      }

      if(!earlyInjection && !emitCmdInMemoryStage && config.withWriteBackStage)
        assert(!(arbitration.isValid && input(MEMORY_ENABLE) && !input(MEMORY_STORE) && arbitration.isStuck),"DBusSimplePlugin doesn't allow writeback stage stall when read happend")

      //formal
      insert(FORMAL_MEM_RDATA) := input(MEMORY_READ_DATA)
    }

    //Share access to the dBus (used by self refilled MMU)
    val dBusSharing = (dBusAccess != null) generate new Area{
      val state = Reg(UInt(2 bits)) init(0)
      dBusAccess.cmd.ready := False
      dBusAccess.rsp.valid := False
      dBusAccess.rsp.data := dBus.rsp.data
      dBusAccess.rsp.error := dBus.rsp.error
      dBusAccess.rsp.redo := False

      switch(state){
        is(0){
          when(dBusAccess.cmd.valid){
            decode.arbitration.haltItself := True
            when(!stages.dropWhile(_ != execute).map(_.arbitration.isValid).orR){
              state := 1
            }
          }
        }
        is(1){
          decode.arbitration.haltItself := True
          dBus.cmd.valid := True
          dBus.cmd.address := dBusAccess.cmd.address
          dBus.cmd.wr := dBusAccess.cmd.write
          dBus.cmd.data := dBusAccess.cmd.data
          dBus.cmd.size := dBusAccess.cmd.size
          when(dBus.cmd.ready){
            state := (dBusAccess.cmd.write ? U(0) | U(2))
            dBusAccess.cmd.ready := True
          }
        }
        is(2){
          decode.arbitration.haltItself := True
          when(dBus.rsp.ready){
            dBusAccess.rsp.valid := True
            state := 0
          }
        }
      }
    }
  }
}<|MERGE_RESOLUTION|>--- conflicted
+++ resolved
@@ -67,18 +67,15 @@
     useCTI = true
   )
 
-<<<<<<< HEAD
   def getPipelinedMemoryBusConfig() = PipelinedMemoryBusConfig(
     addressWidth = 32,
     dataWidth = 32
   )
 
-=======
   def getAhbLite3Config() = AhbLite3Config(
     addressWidth = 32,
     dataWidth = 32
   )
->>>>>>> d2b324e3
 }
 
 case class DBusSimpleBus() extends Bundle with IMasterSlave{
@@ -88,6 +85,13 @@
   override def asMaster(): Unit = {
     master(cmd)
     slave(rsp)
+  }
+
+  def cmdS2mPipe() : DBusSimpleBus = {
+    val s = DBusSimpleBus()
+    s.cmd    << this.cmd.s2mPipe()
+    this.rsp := s.rsp
+    s
   }
 
   def toAxi4Shared(stageCmd : Boolean = false): Axi4Shared = {
@@ -219,7 +223,7 @@
     this.cmd.ready := bus.HREADY
 
     val pending = RegInit(False) clearWhen(bus.HREADY) setWhen(this.cmd.fire && !this.cmd.wr)
-    this.rsp.ready := bus.HREADY
+    this.rsp.ready := bus.HREADY && pending
     this.rsp.data := bus.HRDATA
     this.rsp.error := bus.HRESP
 
@@ -234,7 +238,6 @@
 
     bus
   }
-
 }
 
 
